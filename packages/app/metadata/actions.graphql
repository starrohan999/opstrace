--- conflicted
+++ resolved
@@ -1,11 +1,7 @@
 type Query {
-  getAlertmanager (
-    tenant_id: uuid!
-  ): Alertmanager
+  getAlertmanager(tenant_id: uuid!): Alertmanager
 }
 
-<<<<<<< HEAD
-=======
 # NOTE: Unable to use nested response types in Hasura Actions, so using a flat response for now.
 #       See also https://github.com/hasura/graphql-engine/issues/4796
 # TODO: Is this fixed by switching to Remote Schemas instead?
@@ -22,21 +18,21 @@
 }
 
 # getAlertmanager/updateAlertmanager
->>>>>>> 5f0c3543
-
 type Mutation {
-  updateAlertmanager (
+  updateAlertmanager(
     tenant_id: uuid!
     input: AlertmanagerInput
   ): AlertmanagerUpdateResponse
 }
 type Mutation {
-  updateAlertmanager(tenant_id: String!, input: AlertmanagerInput): StatusResponse
+  updateAlertmanager(
+    tenant_id: String!
+    input: AlertmanagerInput
+  ): StatusResponse
 }
 
-
 type Query {
-  validateCredential (
+  validateCredential(
     tenant_id: uuid!
     name: String!
     type: String!
@@ -44,51 +40,6 @@
   ): ValidateOutput
 }
 
-<<<<<<< HEAD
-
-type Query {
-  validateExporter (
-    tenant_id: uuid!
-    name: String!
-    type: String!
-    config: json!
-    credential: String!
-  ): ValidateOutput
-}
-
-
-
-
-enum ErrorType {
-  SERVICE_OFFLINE
-  SERVICE_ERROR
-  VALIDATION_FAILED
-}
-
-input AlertmanagerInput {
-  config : String!
-}
-
-type Alertmanager {
-  tenant_id : uuid!
-  config : String
-  online : Boolean!
-}
-
-type AlertmanagerUpdateResponse {
-  success : Boolean!
-  error_type : ErrorType
-  error_message : String
-  error_raw_response : String
-}
-
-type ValidateOutput {
-  success : Boolean!
-  error_type : ErrorType
-  error_message : String
-  error_raw_response : String
-}
-=======
 input AlertmanagerInput {
   config: String!
 }
@@ -142,7 +93,11 @@
 }
 
 type Query {
-  getRuleGroup(tenant_id: String!, namespace: String!, rule_group_name: String!): RuleGroup
+  getRuleGroup(
+    tenant_id: String!
+    namespace: String!
+    rule_group_name: String!
+  ): RuleGroup
 }
 
 type RuleGroup {
@@ -160,7 +115,11 @@
 }
 
 type Mutation {
-  updateRuleGroup(tenant_id: String!, namespace: String!, rule_group: RuleGroupInput!): StatusResponse
+  updateRuleGroup(
+    tenant_id: String!
+    namespace: String!
+    rule_group: RuleGroupInput!
+  ): StatusResponse
 }
 
 input RuleGroupInput {
@@ -190,16 +149,30 @@
 }
 
 type Mutation {
-  deleteRuleGroup(tenant_id: String!, namespace: String!, rule_group_name: String!): StatusResponse
+  deleteRuleGroup(
+    tenant_id: String!
+    namespace: String!
+    rule_group_name: String!
+  ): StatusResponse
 }
 
 # validateCredential/validateExporter
 
 type Query {
-  validateCredential(tenant_id: String!, name: String!, type: String!, value: json!): StatusResponse
+  validateCredential(
+    tenant_id: String!
+    name: String!
+    type: String!
+    value: json!
+  ): StatusResponse
 }
 
 type Query {
-  validateExporter(tenant_id: String!, name: String!, type: String!, config: json!, credential: String): StatusResponse
-}
->>>>>>> 5f0c3543
+  validateExporter(
+    tenant_id: String!
+    name: String!
+    type: String!
+    config: json!
+    credential: String
+  ): StatusResponse
+}