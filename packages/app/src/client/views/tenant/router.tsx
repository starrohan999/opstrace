/**
 * Copyright 2021 Opstrace, Inc.
 *
 * Licensed under the Apache License, Version 2.0 (the "License");
 * you may not use this file except in compliance with the License.
 * You may obtain a copy of the License at
 *
 *      http://www.apache.org/licenses/LICENSE-2.0
 *
 * Unless required by applicable law or agreed to in writing, software
 * distributed under the License is distributed on an "AS IS" BASIS,
 * WITHOUT WARRANTIES OR CONDITIONS OF ANY KIND, either express or implied.
 * See the License for the specific language governing permissions and
 * limitations under the License.
 */

import React from "react";
import { Switch, Route } from "react-router";

import SideBar from "client/views/sidebar";
import Layout from "client/layout/MainContent";

import TenantDetail from "client/views/tenant/TenantDetail";
import AlertmanagerConfigEditor from "client/views/tenant/alertmanagerConfig/editor";
import { CloudMetrics } from "client/viewsBasic/cloudMetrics";

import NotFound from "client/views/404/404";

const TenantRouter = () => {
  return (
    <Layout sidebar={SideBar}>
      <Switch>
        <Route
          exact
<<<<<<< HEAD
          key="/cluster/tenants/:tenantSlug/alertmanager-config"
          path="/cluster/tenants/:tenantSlug/alertmanager-config"
=======
          key="/cluster/tenants/:tenantId/alertmanager"
          path="/cluster/tenants/:tenantId/alertmanager"
>>>>>>> 5f0c3543
          component={AlertmanagerConfigEditor}
        />
        <Route
          exact
<<<<<<< HEAD
          key="/cluster/tenants/:tenantSlug"
          path="/cluster/tenants/:tenantSlug"
=======
          key="/cluster/tenants/:tenantId/cloud-metrics"
          path="/cluster/tenants/:tenantId/cloud-metrics"
          component={CloudMetrics}
        />
        <Route
          exact
          key="/cluster/tenants/:tenantId"
          path="/cluster/tenants/:tenantId"
>>>>>>> 5f0c3543
          component={TenantDetail}
        />
        <Route key="*" path="*" component={NotFound} />
      </Switch>
    </Layout>
  );
};

export default TenantRouter;<|MERGE_RESOLUTION|>--- conflicted
+++ resolved
@@ -32,30 +32,20 @@
       <Switch>
         <Route
           exact
-<<<<<<< HEAD
           key="/cluster/tenants/:tenantSlug/alertmanager-config"
           path="/cluster/tenants/:tenantSlug/alertmanager-config"
-=======
-          key="/cluster/tenants/:tenantId/alertmanager"
-          path="/cluster/tenants/:tenantId/alertmanager"
->>>>>>> 5f0c3543
           component={AlertmanagerConfigEditor}
         />
         <Route
           exact
-<<<<<<< HEAD
-          key="/cluster/tenants/:tenantSlug"
-          path="/cluster/tenants/:tenantSlug"
-=======
-          key="/cluster/tenants/:tenantId/cloud-metrics"
-          path="/cluster/tenants/:tenantId/cloud-metrics"
+          key="/cluster/tenants/:tenantSlug/cloud-metrics"
+          path="/cluster/tenants/:tenantSlug/cloud-metrics"
           component={CloudMetrics}
         />
         <Route
           exact
-          key="/cluster/tenants/:tenantId"
-          path="/cluster/tenants/:tenantId"
->>>>>>> 5f0c3543
+          key="/cluster/tenants/:tenantSlug"
+          path="/cluster/tenants/:tenantSlug"
           component={TenantDetail}
         />
         <Route key="*" path="*" component={NotFound} />
